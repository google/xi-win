// Copyright 2017 Google Inc. All rights reserved.
//
// Licensed under the Apache License, Version 2.0 (the "License");
// you may not use this file except in compliance with the License.
// You may obtain a copy of the License at
//
//     http://www.apache.org/licenses/LICENSE-2.0
//
// Unless required by applicable law or agreed to in writing, software
// distributed under the License is distributed on an "AS IS" BASIS,
// WITHOUT WARRANTIES OR CONDITIONS OF ANY KIND, either express or implied.
// See the License for the specific language governing permissions and
// limitations under the License.

//! The main module for the xi editor front end.

#![windows_subsystem = "windows"]

extern crate winapi;
extern crate user32;
extern crate gdi32;
extern crate kernel32;
extern crate ole32;
extern crate uuid;
extern crate direct2d;
extern crate directwrite;

extern crate serde;
#[macro_use]
extern crate serde_json;

extern crate xi_core_lib;
extern crate xi_rpc;

mod hwnd_rt;
mod linecache;
mod menus;
mod util;
mod window;
mod xi_thread;

use std::cell::RefCell;
use std::mem;
use std::ptr::null_mut;
use std::sync::mpsc::TryRecvError;
use std::rc::Rc;

use user32::*;
use winapi::*;
use direct2d::{RenderTarget, brush};
use direct2d::math::*;
use direct2d::render_target::DrawTextOption;
use directwrite::text_format::{self, TextFormat};
use directwrite::text_layout::{self, TextLayout};

use serde_json::Value;

use hwnd_rt::HwndRtParams;
use linecache::LineCache;
use menus::Menus;
use util::{Error, FromWide, ToWide};
use window::{create_window, WndProc};
use xi_thread::{start_xi_thread, XiPeer};

extern "system" {
    // defined in shcore library
    pub fn SetProcessDpiAwareness(value: PROCESS_DPI_AWARENESS) -> HRESULT;
    pub fn GetDpiForSystem() -> UINT;
}

struct Resources {
    fg: brush::SolidColor,
    bg: brush::SolidColor,
    text_format: TextFormat,
}

impl Resources {
    fn create_text_layout(&self, factory: &directwrite::Factory, text: &str) -> TextLayout {
        let params = text_layout::ParamBuilder::new()
            .text(text)
            .font(self.text_format.clone())
            .width(1e6)
            .height(1e6)
            .build().unwrap();
        factory.create(params).unwrap()
    }
}

struct MainWinState {
    view_id: String,
    line_cache: LineCache,
    label: String,
    self_hwnd: HWND,
    d2d_factory: direct2d::Factory,
    dwrite_factory: directwrite::Factory,
    render_target: Option<RenderTarget>,
    resources: Option<Resources>,
}

impl MainWinState {
    fn new() -> MainWinState {
        MainWinState {
            view_id: String::new(),
            line_cache: LineCache::new(),
            label: "hello direct2d".to_string(),
            self_hwnd: null_mut(),
            d2d_factory: direct2d::Factory::new().unwrap(),
            dwrite_factory: directwrite::Factory::new().unwrap(),
            render_target: None,
            resources: None,
        }
    }

    fn create_resources(&mut self) -> Resources {
        let rt = self.render_target.as_mut().unwrap();
        let text_format_params = text_format::ParamBuilder::new()
            .size(15.0)
            .family("Consolas")
            .build().unwrap();
        let text_format = self.dwrite_factory.create(text_format_params).unwrap();
        Resources {
            fg: rt.create_solid_color_brush(0xf0f0ea, &BrushProperties::default()).unwrap(),
            bg: rt.create_solid_color_brush(0x272822, &BrushProperties::default()).unwrap(),
            text_format: text_format,
        }
    }

    fn render(&mut self) {
        let res = {
            if self.resources.is_none() {
                self.resources = Some(self.create_resources());
            }
            let resources = &self.resources.as_ref().unwrap();
            let rt = self.render_target.as_mut().unwrap();
            rt.begin_draw();
            let size = rt.get_size();
            let rect = RectF::from((0.0, 0.0, size.width, size.height));
            rt.fill_rectangle(&rect, &resources.bg);

            let x0 = 6.0;
            let mut y = 6.0;
            for line_num in 0..self.line_cache.height() {
                if let Some(line) = self.line_cache.get_line(line_num) {
                    let layout = resources.create_text_layout(&self.dwrite_factory, line.text());
                    rt.draw_text_layout(
                        &Point2F::from((x0, y)),
                        &layout,
                        &resources.fg,
                        &[DrawTextOption::EnableColorFont]
                    );
                    for &offset in line.cursor() {
                        if let Some(pos) = layout.hit_test_text_position(offset as u32, true) {
                            let x = x0 + pos.point_x;
                            rt.draw_line(&Point2F::from((x, y)),
                                &Point2F::from((x, y + 17.0)),
                                &resources.fg, 1.0, None);
                        }
                    }
                }
                y += 17.0;
            }
            rt.end_draw()
        };
        if res.is_err() {
            self.render_target = None;
        }
    }
}

struct MainWin {
    peer: XiPeer,
    state: RefCell<MainWinState>,
}

impl MainWin {
    fn new(peer: XiPeer, state: MainWinState) -> MainWin {
        MainWin {
            peer: peer,
            state: RefCell::new(state)
        }
    }

    fn send_notification(&self, method: &str, params: &Value) {
        let cmd = json!({
            "method": method,
            "params": params,
        });
        self.peer.send_json(&cmd);
    }

    // Note: caller can't be borrowing the state.
    fn send_edit_cmd(&self, method: &str, params: &Value) {
        let view_id = &self.state.borrow_mut().view_id;
        let edit_params = json!({
            "method": method,
            "params": params,
            "tab": view_id,
        });
        self.send_notification("edit", &edit_params);
    }

    fn file_open(&self, hwnd_owner: HWND) {
        unsafe {
            let mut pfd: *mut IFileDialog = null_mut();
            let hr = ole32::CoCreateInstance(&uuid::CLSID_FileOpenDialog,
                null_mut(),
                winapi::CLSCTX_INPROC_SERVER,
                &uuid::IID_IFileOpenDialog,
                &mut pfd as *mut *mut winapi::IFileDialog as *mut winapi::LPVOID
                );
            if hr != winapi::S_OK {
                return;  // TODO: should be error result
            }
            (*pfd).Show(hwnd_owner);
            let mut result: *mut winapi::IShellItem = null_mut();
            (*pfd).GetResult(&mut result);
            if !result.is_null() {
                let mut display_name: LPWSTR = null_mut();
                (*result).GetDisplayName(SIGDN_FILESYSPATH, &mut display_name);
                if let Some(filename) = display_name.from_wide() {
                    // Note: this whole protocol has changed a lot since the
                    // 0.2 version of xi-core.
                    self.send_edit_cmd("open", &json!({
                        "filename": filename,
                    }));
                }
                ole32::CoTaskMemFree(display_name as LPVOID);
                (*result).Release();
            } else {
                //println!("result is null");
            }
            (*pfd).Release();
        }
    }
}

impl WndProc for MainWin {
    fn window_proc(&self, hwnd: HWND, msg: UINT, wparam: WPARAM, lparam: LPARAM) -> Option<LRESULT> {
        //println!("{:x} {:x} {:x}", msg, wparam, lparam);
        match msg {
            WM_CREATE => {
                self.state.borrow_mut().self_hwnd = hwnd;
                let cmd = json!({
                    "method": "new_tab",
                    "params": [],
                    "id": 0
                });
                self.peer.send_json(&cmd);
                None
            }
            WM_DESTROY => unsafe {
                self.state.borrow_mut().self_hwnd = null_mut();
                PostQuitMessage(0);
                None
            },
            WM_PAINT => unsafe {
                let mut state = self.state.borrow_mut();
                if state.render_target.is_none() {
                    let mut rect: RECT = mem::uninitialized();
                    user32::GetClientRect(hwnd, &mut rect);
                    //println!("rect={:?}", rect);
                    let width = (rect.right - rect.left) as u32;
                    let height = (rect.bottom - rect.top) as u32;
                    let params = HwndRtParams { hwnd: hwnd, width: width, height: height };
                    state.render_target = state.d2d_factory.create_render_target(params).ok();
                }
                state.render();
                user32::ValidateRect(hwnd, null_mut());
                Some(0)
            },
            WM_SIZE => unsafe {
                let mut state = self.state.borrow_mut();
                state.render_target.as_mut().and_then(|rt|
                    rt.hwnd_rt().map(|mut hrt|
                        hrt.Resize(&D2D1_SIZE_U {
                            width: LOWORD(lparam as u32) as u32,
                            height: HIWORD(lparam as u32) as u32,
                        })
                    )
                );
                None
            },
            WM_CHAR => {
                // let paramsString = format!("{:x} {:x} {:x}\n", msg, wparam, lparam);
                // let params = json!({"chars": paramsString});
                // self.send_edit_cmd("insert", &params);
                // println!("WM_CHAR {:x} {:x}", wparam, lparam);
                match wparam as i32 {
                    VK_BACK => {
                        self.send_edit_cmd("delete_backward", &json!([]));
                        Some(0)
                    },
                    VK_RETURN => {
                        self.send_edit_cmd("insert_newline", &json!([]));
                        Some(0)
                    },
                    _ => {
                        if let Some(c) = ::std::char::from_u32(wparam as u32) {
                            let params = json!({"chars": c.to_string()});
                            self.send_edit_cmd("insert", &params);
                            return Some(0)
                        }
                        None
                    }
                }
            }
            WM_KEYDOWN => {
                // Handle special keys here
                match wparam as i32 {
                    VK_UP => {
                        self.send_edit_cmd("move_up", &json!([]));
                        Some(0)
                    },
                    VK_DOWN => {
                        self.send_edit_cmd("move_down", &json!([]));
                        Some(0)
                    },
                    VK_LEFT => {
                        self.send_edit_cmd("move_left", &json!([]));
                        Some(0)
                    },
                    VK_RIGHT => {
                        self.send_edit_cmd("move_right", &json!([]));
                        Some(0)
                    },
                    VK_DELETE => {
                        self.send_edit_cmd("delete_forward", &json!([]));
                        Some(0)
                    },
                    _ => None
                }
            },
            WM_LBUTTONDOWN => {
                Some(0)
            },
            WM_COMMAND => unsafe {
                match wparam {
                    x if x == menus::MenuEntries::Exit as WPARAM => {
                        DestroyWindow(hwnd);
                    }
                    x if x == menus::MenuEntries::Open as WPARAM => {
                        self.file_open(hwnd);
                    }
                    _ => return Some(1),
                }
                Some(0)
            },
            _ => None
        }
    }

    fn handle_cmd(&self, v: &Value) {
        let mut state = self.state.borrow_mut();
        //println!("got {:?}", v);
        if let Some(tab_name) = v["result"].as_str() {
            // TODO: should match up id etc. This is quick and dirty.
            state.view_id = tab_name.to_string();
        } else {
            let ref method = v["method"];
            if method == "update" {
                state.line_cache.apply_update(&v["params"]["update"]);
            }
        }
        state.label = serde_json::to_string(v).unwrap();
        unsafe { InvalidateRect(state.self_hwnd, null_mut(), 0); }
    }
}

fn create_main(xi_peer: XiPeer) -> Result<(HWND, Rc<Box<WndProc>>), Error> {
    unsafe {
        let class_name = "Xi Editor".to_wide();
        let icon = LoadIconW(0 as HINSTANCE, IDI_APPLICATION);
        let cursor = LoadCursorW(0 as HINSTANCE, IDC_IBEAM);
        let brush = gdi32::CreateSolidBrush(0xffffff);
        let wnd = WNDCLASSW {
            style: 0,
            lpfnWndProc: Some(window::win_proc_dispatch),
            cbClsExtra: 0,
            cbWndExtra: 0,
            hInstance: 0 as HINSTANCE,
            hIcon: icon,
            hCursor: cursor,
            hbrBackground: brush,
            lpszMenuName: 0 as LPCWSTR,
            lpszClassName: class_name.as_ptr(),
        };
        let class_atom = RegisterClassW(&wnd);
        if class_atom == 0 {
            return Err(Error::Null);
        }
        let main_state = MainWinState::new();
        let main_win: Rc<Box<WndProc>> = Rc::new(Box::new(
            MainWin::new(xi_peer, main_state)));
<<<<<<< HEAD

        // Simple scaling based on System Dpi (96 is equivalent to 100%)
        let dpi = GetDpiForSystem() as f32;
        let width = (500.0 * (dpi/96.0)) as i32;
        let height = (400.0 * (dpi/96.0)) as i32;

=======
        let width = 500;  // TODO: scale by dpi
        let height = 400;
        let menus = Menus::create();
        let hmenu = menus.get_hmenubar();
>>>>>>> 7d5927e7
        let hwnd = create_window(winapi::WS_EX_OVERLAPPEDWINDOW, class_name.as_ptr(),
            class_name.as_ptr(), WS_OVERLAPPEDWINDOW | winapi::WS_VSCROLL,
            CW_USEDEFAULT, CW_USEDEFAULT, width, height, 0 as HWND, hmenu, 0 as HINSTANCE,
            main_win.clone());
        if hwnd.is_null() {
            return Err(Error::Null);
        }
        Ok((hwnd, main_win))
    }
}

fn main() {
    unsafe {
        SetProcessDpiAwareness(Process_System_DPI_Aware);  // TODO: per monitor (much harder)
        let (xi_peer, rx, semaphore) = start_xi_thread();
        let (hwnd, main_win) = create_main(xi_peer).unwrap();
        ShowWindow(hwnd, SW_SHOWNORMAL);
        UpdateWindow(hwnd);
        loop {
            let handles = [semaphore.get_handle()];
            let _res = MsgWaitForMultipleObjectsEx(
                handles.len() as u32,
                handles.as_ptr(),
                INFINITE,
                QS_ALLEVENTS,
                0);
            loop {
                let mut msg = mem::uninitialized();
                let res = PeekMessageW(&mut msg, null_mut(), 0, 0, PM_NOREMOVE);
                if res == 0 {
                    break;
                }
                let bres = GetMessageW(&mut msg, null_mut(), 0, 0);
                if bres <= 0 {
                    return;
                }
                TranslateMessage(&mut msg);
                DispatchMessageW(&mut msg);
            }
            loop {
                match rx.try_recv() {
                    Ok(v) => main_win.handle_cmd(&v),
                    Err(TryRecvError::Disconnected) => {
                        println!("core disconnected");
                        break;
                    }
                    Err(TryRecvError::Empty) => break,
                }
            }
        }
    }
}<|MERGE_RESOLUTION|>--- conflicted
+++ resolved
@@ -391,19 +391,14 @@
         let main_state = MainWinState::new();
         let main_win: Rc<Box<WndProc>> = Rc::new(Box::new(
             MainWin::new(xi_peer, main_state)));
-<<<<<<< HEAD
 
         // Simple scaling based on System Dpi (96 is equivalent to 100%)
         let dpi = GetDpiForSystem() as f32;
         let width = (500.0 * (dpi/96.0)) as i32;
         let height = (400.0 * (dpi/96.0)) as i32;
 
-=======
-        let width = 500;  // TODO: scale by dpi
-        let height = 400;
         let menus = Menus::create();
         let hmenu = menus.get_hmenubar();
->>>>>>> 7d5927e7
         let hwnd = create_window(winapi::WS_EX_OVERLAPPEDWINDOW, class_name.as_ptr(),
             class_name.as_ptr(), WS_OVERLAPPEDWINDOW | winapi::WS_VSCROLL,
             CW_USEDEFAULT, CW_USEDEFAULT, width, height, 0 as HWND, hmenu, 0 as HINSTANCE,
